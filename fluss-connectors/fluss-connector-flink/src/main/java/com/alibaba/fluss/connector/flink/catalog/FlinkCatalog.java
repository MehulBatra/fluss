/*
 * Copyright (c) 2024 Alibaba Group Holding Ltd.
 *
 * Licensed under the Apache License, Version 2.0 (the "License");
 * you may not use this file except in compliance with the License.
 * You may obtain a copy of the License at
 *
 *      http://www.apache.org/licenses/LICENSE-2.0
 *
 * Unless required by applicable law or agreed to in writing, software
 * distributed under the License is distributed on an "AS IS" BASIS,
 * WITHOUT WARRANTIES OR CONDITIONS OF ANY KIND, either express or implied.
 * See the License for the specific language governing permissions and
 * limitations under the License.
 */

package com.alibaba.fluss.connector.flink.catalog;

import com.alibaba.fluss.client.Connection;
import com.alibaba.fluss.client.ConnectionFactory;
import com.alibaba.fluss.client.admin.Admin;
import com.alibaba.fluss.config.ConfigOptions;
import com.alibaba.fluss.config.Configuration;
import com.alibaba.fluss.connector.flink.lakehouse.LakeCatalog;
import com.alibaba.fluss.connector.flink.utils.CatalogExceptionUtils;
import com.alibaba.fluss.connector.flink.utils.DataLakeUtils;
import com.alibaba.fluss.connector.flink.utils.FlinkConversions;
import com.alibaba.fluss.exception.FlussRuntimeException;
import com.alibaba.fluss.metadata.DatabaseDescriptor;
import com.alibaba.fluss.metadata.PartitionInfo;
import com.alibaba.fluss.metadata.PartitionSpec;
import com.alibaba.fluss.metadata.TableDescriptor;
import com.alibaba.fluss.metadata.TableInfo;
import com.alibaba.fluss.metadata.TablePath;
import com.alibaba.fluss.utils.ExceptionUtils;
import com.alibaba.fluss.utils.IOUtils;

import org.apache.flink.table.api.DataTypes;
import org.apache.flink.table.api.Schema;
import org.apache.flink.table.catalog.Catalog;
import org.apache.flink.table.catalog.CatalogBaseTable;
import org.apache.flink.table.catalog.CatalogDatabase;
import org.apache.flink.table.catalog.CatalogDatabaseImpl;
import org.apache.flink.table.catalog.CatalogFunction;
import org.apache.flink.table.catalog.CatalogPartition;
import org.apache.flink.table.catalog.CatalogPartitionSpec;
import org.apache.flink.table.catalog.CatalogTable;
import org.apache.flink.table.catalog.CatalogView;
import org.apache.flink.table.catalog.ObjectPath;
import org.apache.flink.table.catalog.ResolvedCatalogTable;
import org.apache.flink.table.catalog.exceptions.CatalogException;
import org.apache.flink.table.catalog.exceptions.DatabaseAlreadyExistException;
import org.apache.flink.table.catalog.exceptions.DatabaseNotEmptyException;
import org.apache.flink.table.catalog.exceptions.DatabaseNotExistException;
import org.apache.flink.table.catalog.exceptions.FunctionAlreadyExistException;
import org.apache.flink.table.catalog.exceptions.FunctionNotExistException;
import org.apache.flink.table.catalog.exceptions.PartitionAlreadyExistsException;
import org.apache.flink.table.catalog.exceptions.PartitionNotExistException;
import org.apache.flink.table.catalog.exceptions.PartitionSpecInvalidException;
import org.apache.flink.table.catalog.exceptions.TableAlreadyExistException;
import org.apache.flink.table.catalog.exceptions.TableNotExistException;
import org.apache.flink.table.catalog.exceptions.TableNotPartitionedException;
import org.apache.flink.table.catalog.exceptions.TablePartitionedException;
import org.apache.flink.table.catalog.stats.CatalogColumnStatistics;
import org.apache.flink.table.catalog.stats.CatalogTableStatistics;
import org.apache.flink.table.expressions.Expression;
import org.apache.flink.table.factories.Factory;

import javax.annotation.Nullable;

import java.util.ArrayList;
import java.util.Collections;
import java.util.HashMap;
import java.util.List;
import java.util.Map;
import java.util.Optional;

import static com.alibaba.fluss.config.ConfigOptions.BOOTSTRAP_SERVERS;
import static com.alibaba.fluss.connector.flink.utils.CatalogExceptionUtils.isPartitionAlreadyExists;
import static com.alibaba.fluss.connector.flink.utils.CatalogExceptionUtils.isPartitionInvalid;
import static com.alibaba.fluss.connector.flink.utils.CatalogExceptionUtils.isPartitionNotExist;
import static com.alibaba.fluss.connector.flink.utils.CatalogExceptionUtils.isTableNotExist;
import static com.alibaba.fluss.connector.flink.utils.CatalogExceptionUtils.isTableNotPartitioned;
import static com.alibaba.fluss.connector.flink.utils.FlinkConversions.toFlussDatabase;
import static org.apache.flink.util.Preconditions.checkArgument;

/** A Flink Catalog for fluss. */
public class FlinkCatalog implements Catalog {

    public static final String LAKE_TABLE_SPLITTER = "$lake";

    public static final String CHANGELOG_TABLE_SPLITTER = "$changelog";

    protected final ClassLoader classLoader;

    protected final String catalogName;
    protected final @Nullable String defaultDatabase;
    protected final String bootstrapServers;
    protected Connection connection;
    protected Admin admin;

    private volatile @Nullable LakeCatalog lakeCatalog;

    public FlinkCatalog(
            String name,
            @Nullable String defaultDatabase,
            String bootstrapServers,
            ClassLoader classLoader) {
        this.catalogName = name;
        this.defaultDatabase = defaultDatabase;
        this.bootstrapServers = bootstrapServers;
        this.classLoader = classLoader;
    }

    @Override
    public Optional<Factory> getFactory() {
        return Optional.of(new FlinkTableFactory());
    }

    @Override
    public void open() throws CatalogException {
        Configuration flussConfigs = new Configuration();
        flussConfigs.setString(ConfigOptions.BOOTSTRAP_SERVERS.key(), bootstrapServers);
        connection = ConnectionFactory.createConnection(flussConfigs);
        admin = connection.getAdmin();
    }

    @Override
    public void close() throws CatalogException {
        IOUtils.closeQuietly(admin, "fluss-admin");
        IOUtils.closeQuietly(connection, "fluss-connection");
    }

    public String getName() {
        return catalogName;
    }

    @Nullable
    @Override
    public String getDefaultDatabase() throws CatalogException {
        return defaultDatabase;
    }

    @Override
    public List<String> listDatabases() throws CatalogException {
        try {
            return admin.listDatabases().get();
        } catch (Exception e) {
            throw new CatalogException(
                    String.format("Failed to list all databases in %s", getName()),
                    ExceptionUtils.stripExecutionException(e));
        }
    }

    @Override
    public CatalogDatabase getDatabase(String databaseName)
            throws DatabaseNotExistException, CatalogException {
        if (!databaseExists(databaseName)) {
            throw new DatabaseNotExistException(getName(), databaseName);
        }
        try {
            DatabaseDescriptor databaseDescriptor =
                    admin.getDatabaseInfo(databaseName).get().getDatabaseDescriptor();
            return new CatalogDatabaseImpl(
                    databaseDescriptor.getCustomProperties(),
                    databaseDescriptor.getComment().orElse(null));
        } catch (Exception e) {
            throw new CatalogException(
                    String.format("Failed to get database %s in %s", databaseName, getName()),
                    ExceptionUtils.stripExecutionException(e));
        }
    }

    @Override
    public boolean databaseExists(String databaseName) throws CatalogException {
        try {
            return admin.databaseExists(databaseName).get();
        } catch (Exception e) {
            throw new CatalogException(
                    String.format(
                            "Failed to check if database %s exists in %s", databaseName, getName()),
                    ExceptionUtils.stripExecutionException(e));
        }
    }

    @Override
    public void createDatabase(
            String databaseName, CatalogDatabase database, boolean ignoreIfExists)
            throws DatabaseAlreadyExistException, CatalogException {
        try {
            admin.createDatabase(databaseName, toFlussDatabase(database), ignoreIfExists).get();
        } catch (Exception e) {
            Throwable t = ExceptionUtils.stripExecutionException(e);
            if (CatalogExceptionUtils.isDatabaseAlreadyExist(t)) {
                throw new DatabaseAlreadyExistException(getName(), databaseName);
            } else {
                throw new CatalogException(
                        String.format(
                                "Failed to create database %s in %s", databaseName, getName()),
                        t);
            }
        }
    }

    @Override
    public void dropDatabase(String databaseName, boolean ignoreIfNotExists, boolean cascade)
            throws DatabaseNotExistException, DatabaseNotEmptyException, CatalogException {
        try {
            admin.dropDatabase(databaseName, ignoreIfNotExists, cascade).get();
        } catch (Exception e) {
            Throwable t = ExceptionUtils.stripExecutionException(e);
            if (CatalogExceptionUtils.isDatabaseNotExist(t)) {
                throw new DatabaseNotExistException(getName(), databaseName);
            } else if (CatalogExceptionUtils.isDatabaseNotEmpty(t)) {
                throw new DatabaseNotEmptyException(getName(), databaseName);
            } else {
                throw new CatalogException(
                        String.format("Failed to drop database %s in %s", databaseName, getName()),
                        t);
            }
        }
    }

    @Override
    public void alterDatabase(String databaseName, CatalogDatabase catalogDatabase, boolean b)
            throws DatabaseNotExistException, CatalogException {
        throw new UnsupportedOperationException();
    }

    @Override
    public List<String> listTables(String databaseName)
            throws DatabaseNotExistException, CatalogException {
        try {
            return admin.listTables(databaseName).get();
        } catch (Exception e) {
            Throwable t = ExceptionUtils.stripExecutionException(e);
            if (CatalogExceptionUtils.isDatabaseNotExist(t)) {
                throw new DatabaseNotExistException(getName(), databaseName);
            }
            throw new CatalogException(
                    String.format(
                            "Failed to list all tables in database %s in %s",
                            databaseName, getName()),
                    t);
        }
    }

    @Override
    public List<String> listViews(String s) throws DatabaseNotExistException, CatalogException {
        return Collections.emptyList();
    }

    @Override
    public CatalogBaseTable getTable(ObjectPath objectPath)
            throws TableNotExistException, CatalogException {
        // may be should be as a datalake table
        String tableName = objectPath.getObjectName();
        TablePath tablePath = toTablePath(objectPath);
        try {
            TableInfo tableInfo;
            // table name contains $lake, means to read from datalake
            if (tableName.contains(LAKE_TABLE_SPLITTER)) {
                tableInfo =
                        admin.getTableInfo(
                                        TablePath.of(
                                                objectPath.getDatabaseName(),
                                                tableName.split("\\" + LAKE_TABLE_SPLITTER)[0]))
                                .get();
                // we need to make sure the table enable datalake
                if (!tableInfo.getTableConfig().isDataLakeEnabled()) {
                    throw new UnsupportedOperationException(
                            String.format(
                                    "Table %s is not datalake enabled.",
                                    TablePath.of(
                                            objectPath.getDatabaseName(),
                                            tableName.split("\\" + LAKE_TABLE_SPLITTER)[0])));
                }
<<<<<<< HEAD
                return getLakeTable(objectPath.getDatabaseName(), tableName);
            } else if ((tableName.contains(CHANGELOG_TABLE_SPLITTER))) {
                String baseTableName = tableName.split("\\" + CHANGELOG_TABLE_SPLITTER)[0];
                TablePath baseTablePath = TablePath.of(objectPath.getDatabaseName(), baseTableName);
                tableInfo = admin.getTableInfo(baseTablePath).get();
                if (!tableInfo.hasPrimaryKey()) {
                    throw new UnsupportedOperationException(
                            String.format(
                                    "\"Table %s has no primary key, only primary key tables support changelog.",
                                    baseTableName));
                }
                CatalogTable originalTable = FlinkConversions.toFlinkTable(tableInfo);
                Schema originalSchema = originalTable.getUnresolvedSchema();
                List<Schema.UnresolvedColumn> newColumns =
                        new ArrayList<>(originalSchema.getColumns());
                newColumns.add(
                        new Schema.UnresolvedPhysicalColumn("_change_type", DataTypes.STRING()));
                newColumns.add(
                        new Schema.UnresolvedPhysicalColumn("_log_offset", DataTypes.BIGINT()));
                newColumns.add(
                        new Schema.UnresolvedPhysicalColumn(
                                "_commit_timestamp", DataTypes.TIMESTAMP_WITH_LOCAL_TIME_ZONE()));
                Schema changeLogSchema =
                        Schema.newBuilder()
                                .fromColumns(newColumns)
                                .primaryKey(
                                        originalSchema
                                                .getPrimaryKey()
                                                .orElse(null)
                                                .getColumnNames())
                                .build();

                Map<String, String> options = new HashMap<>(originalTable.getOptions());
                options.put(BOOTSTRAP_SERVERS.key(), bootstrapServers);
                options.put("changelog", "true");

                return CatalogTable.newBuilder()
                        .schema(changeLogSchema)
                        .comment(originalTable.getComment())
                        .options(options)
                        .partitionKeys(originalTable.getPartitionKeys())
                        .build();

=======
                return getLakeTable(
                        objectPath.getDatabaseName(), tableName, tableInfo.getProperties());
>>>>>>> 7ce19673
            } else {
                tableInfo = admin.getTableInfo(tablePath).get();
            }

            // should be as a fluss table
            CatalogTable catalogTable = FlinkConversions.toFlinkTable(tableInfo);
            // add bootstrap servers option
            Map<String, String> newOptions = new HashMap<>(catalogTable.getOptions());
            newOptions.put(BOOTSTRAP_SERVERS.key(), bootstrapServers);
            return catalogTable.copy(newOptions);
        } catch (Exception e) {
            Throwable t = ExceptionUtils.stripExecutionException(e);
            if (isTableNotExist(t)) {
                throw new TableNotExistException(getName(), objectPath);
            } else {
                throw new CatalogException(
                        String.format("Failed to get table %s in %s", objectPath, getName()), t);
            }
        }
    }

    protected CatalogBaseTable getLakeTable(
            String databaseName, String tableName, Configuration properties)
            throws TableNotExistException, CatalogException {
        mayInitLakeCatalogCatalog(properties);
        String[] tableComponents = tableName.split("\\" + LAKE_TABLE_SPLITTER);
        if (tableComponents.length == 1) {
            // should be pattern like table_name$lake
            tableName = tableComponents[0];
        } else {
            // be some thing like table_name$lake$snapshot
            tableName = String.join("", tableComponents);
        }
        return lakeCatalog.getTable(new ObjectPath(databaseName, tableName));
    }

    @Override
    public boolean tableExists(ObjectPath objectPath) throws CatalogException {
        TablePath tablePath = toTablePath(objectPath);
        try {
            return admin.tableExists(tablePath).get();
        } catch (Exception e) {
            throw new CatalogException(
                    String.format(
                            "Failed to check if table %s exists in %s", objectPath, getName()),
                    ExceptionUtils.stripExecutionException(e));
        }
    }

    @Override
    public void dropTable(ObjectPath objectPath, boolean ignoreIfNotExists)
            throws TableNotExistException, CatalogException {
        TablePath tablePath = toTablePath(objectPath);
        try {
            admin.dropTable(tablePath, ignoreIfNotExists).get();
        } catch (Exception e) {
            Throwable t = ExceptionUtils.stripExecutionException(e);
            if (isTableNotExist(t)) {
                throw new TableNotExistException(getName(), objectPath);
            } else {
                throw new CatalogException(
                        String.format("Failed to drop table %s in %s", objectPath, getName()), t);
            }
        }
    }

    @Override
    public void renameTable(ObjectPath objectPath, String s, boolean b)
            throws TableNotExistException, TableAlreadyExistException, CatalogException {
        throw new UnsupportedOperationException();
    }

    @Override
    public void createTable(ObjectPath objectPath, CatalogBaseTable table, boolean ignoreIfExist)
            throws TableAlreadyExistException, DatabaseNotExistException, CatalogException {
        if (table instanceof CatalogView) {
            throw new UnsupportedOperationException(
                    "CREATE [TEMPORARY] VIEW is not supported for Fluss catalog");
        }

        checkArgument(table instanceof ResolvedCatalogTable, "table should be resolved");

        TablePath tablePath = toTablePath(objectPath);
        TableDescriptor tableDescriptor =
                FlinkConversions.toFlussTable((ResolvedCatalogTable) table);
        try {
            admin.createTable(tablePath, tableDescriptor, ignoreIfExist).get();
        } catch (Exception e) {
            Throwable t = ExceptionUtils.stripExecutionException(e);
            if (CatalogExceptionUtils.isDatabaseNotExist(t)) {
                throw new DatabaseNotExistException(getName(), objectPath.getDatabaseName());
            } else if (CatalogExceptionUtils.isTableAlreadyExist(t)) {
                throw new TableAlreadyExistException(getName(), objectPath);
            } else {
                throw new CatalogException(
                        String.format("Failed to create table %s in %s", objectPath, getName()), t);
            }
        }
    }

    @Override
    public void alterTable(ObjectPath objectPath, CatalogBaseTable catalogBaseTable, boolean b)
            throws TableNotExistException, CatalogException {
        throw new UnsupportedOperationException();
    }

    @Override
    public List<CatalogPartitionSpec> listPartitions(ObjectPath objectPath)
            throws TableNotExistException, TableNotPartitionedException, CatalogException {
        // TODO lake table should support.
        if (objectPath.getObjectName().contains(LAKE_TABLE_SPLITTER)) {
            return Collections.emptyList();
        }

        try {
            TablePath tablePath = toTablePath(objectPath);
            TableInfo tableInfo = admin.getTableInfo(tablePath).get();
            List<String> partitionKeys = tableInfo.getPartitionKeys();

            List<PartitionInfo> partitionInfos = admin.listPartitionInfos(tablePath).get();
            List<CatalogPartitionSpec> catalogPartitionSpecs = new ArrayList<>();
            for (PartitionInfo partitionInfo : partitionInfos) {
                String[] partitionValues = partitionInfo.getPartitionName().split("\\$");
                checkArgument(
                        partitionKeys.size() == partitionValues.length,
                        "partition values size not equals to partition keys size");
                Map<String, String> flinkPartitionSpec = new HashMap<>();
                for (int i = 0; i < partitionKeys.size(); i++) {
                    flinkPartitionSpec.put(partitionKeys.get(i), partitionValues[i]);
                }
                catalogPartitionSpecs.add(new CatalogPartitionSpec(flinkPartitionSpec));
            }
            return catalogPartitionSpecs;
        } catch (Exception e) {
            Throwable t = ExceptionUtils.stripExecutionException(e);
            if (isTableNotExist(t)) {
                throw new TableNotExistException(getName(), objectPath);
            } else if (isTableNotPartitioned(t)) {
                throw new TableNotPartitionedException(getName(), objectPath);
            } else {
                throw new CatalogException(
                        String.format(
                                "Failed to list partitions of table %s in %s",
                                objectPath, getName()),
                        t);
            }
        }
    }

    @Override
    public List<CatalogPartitionSpec> listPartitions(
            ObjectPath objectPath, CatalogPartitionSpec catalogPartitionSpec)
            throws TableNotExistException, TableNotPartitionedException,
                    PartitionSpecInvalidException, CatalogException {
        // TODO, list partitions by catalogPartitionSpec. Trace by
        // https://github.com/alibaba/fluss/issues/514
        throw new UnsupportedOperationException();
    }

    @Override
    public List<CatalogPartitionSpec> listPartitionsByFilter(
            ObjectPath objectPath, List<Expression> list)
            throws TableNotExistException, TableNotPartitionedException, CatalogException {
        throw new UnsupportedOperationException();
    }

    @Override
    public CatalogPartition getPartition(
            ObjectPath objectPath, CatalogPartitionSpec catalogPartitionSpec)
            throws PartitionNotExistException, CatalogException {
        throw new UnsupportedOperationException();
    }

    @Override
    public boolean partitionExists(ObjectPath objectPath, CatalogPartitionSpec catalogPartitionSpec)
            throws CatalogException {
        throw new UnsupportedOperationException();
    }

    @Override
    public void createPartition(
            ObjectPath objectPath,
            CatalogPartitionSpec catalogPartitionSpec,
            CatalogPartition catalogPartition,
            boolean b)
            throws TableNotExistException, TableNotPartitionedException,
                    PartitionSpecInvalidException, PartitionAlreadyExistsException,
                    CatalogException {
        TablePath tablePath = toTablePath(objectPath);
        PartitionSpec partitionSpec = new PartitionSpec(catalogPartitionSpec.getPartitionSpec());
        try {
            admin.createPartition(tablePath, partitionSpec, b).get();
        } catch (Exception e) {
            Throwable t = ExceptionUtils.stripExecutionException(e);
            if (isTableNotExist(t)) {
                throw new TableNotExistException(getName(), objectPath);
            } else if (isTableNotPartitioned(t)) {
                throw new TableNotPartitionedException(getName(), objectPath);
            } else if (isPartitionInvalid(t)) {
                List<String> partitionKeys = null;
                try {
                    TableInfo tableInfo = admin.getTableInfo(tablePath).get();
                    partitionKeys = tableInfo.getPartitionKeys();
                } catch (Exception ee) {
                    // ignore.
                }
                if (partitionKeys != null) {
                    // throw specific partition exception if getting partition keys success.
                    throw new PartitionSpecInvalidException(
                            getName(), partitionKeys, objectPath, catalogPartitionSpec, e);
                } else {
                    // throw general exception if getting partition keys failed.
                    throw new CatalogException(
                            String.format(
                                    "PartitionSpec %s does not match partition keys of table %s in catalog %s.",
                                    partitionSpec, objectPath.getFullName(), catalogName),
                            e);
                }
            } else if (isPartitionAlreadyExists(t)) {
                throw new PartitionAlreadyExistsException(
                        getName(), objectPath, catalogPartitionSpec);
            } else {
                throw new CatalogException(
                        String.format(
                                "Failed to create partition with partition spec %s of table %s in %s",
                                catalogPartitionSpec, objectPath, getName()),
                        t);
            }
        }
    }

    @Override
    public void dropPartition(
            ObjectPath objectPath, CatalogPartitionSpec catalogPartitionSpec, boolean b)
            throws PartitionNotExistException, CatalogException {
        PartitionSpec partitionSpec = new PartitionSpec(catalogPartitionSpec.getPartitionSpec());
        try {
            admin.dropPartition(toTablePath(objectPath), partitionSpec, b).get();
        } catch (Exception e) {
            Throwable t = ExceptionUtils.stripExecutionException(e);
            if (isPartitionNotExist(t)) {
                throw new PartitionNotExistException(
                        getName(), objectPath, catalogPartitionSpec, e);
            } else {
                throw new CatalogException(
                        String.format(
                                "Failed to drop partition with partition spec %s of table %s in %s",
                                catalogPartitionSpec, objectPath, getName()),
                        t);
            }
        }
    }

    @Override
    public void alterPartition(
            ObjectPath objectPath,
            CatalogPartitionSpec catalogPartitionSpec,
            CatalogPartition catalogPartition,
            boolean b)
            throws PartitionNotExistException, CatalogException {
        throw new UnsupportedOperationException();
    }

    @Override
    public List<String> listFunctions(String s) throws DatabaseNotExistException, CatalogException {
        return Collections.emptyList();
    }

    @Override
    public CatalogFunction getFunction(ObjectPath functionPath)
            throws FunctionNotExistException, CatalogException {
        throw new FunctionNotExistException(getName(), functionPath);
    }

    @Override
    public boolean functionExists(ObjectPath objectPath) throws CatalogException {
        return false;
    }

    @Override
    public void createFunction(ObjectPath objectPath, CatalogFunction catalogFunction, boolean b)
            throws FunctionAlreadyExistException, DatabaseNotExistException, CatalogException {
        throw new UnsupportedOperationException();
    }

    @Override
    public void alterFunction(ObjectPath objectPath, CatalogFunction catalogFunction, boolean b)
            throws FunctionNotExistException, CatalogException {
        throw new UnsupportedOperationException();
    }

    @Override
    public void dropFunction(ObjectPath objectPath, boolean b)
            throws FunctionNotExistException, CatalogException {
        throw new UnsupportedOperationException();
    }

    @Override
    public CatalogTableStatistics getTableStatistics(ObjectPath objectPath)
            throws TableNotExistException, CatalogException {
        return CatalogTableStatistics.UNKNOWN;
    }

    @Override
    public CatalogColumnStatistics getTableColumnStatistics(ObjectPath objectPath)
            throws TableNotExistException, CatalogException {
        return CatalogColumnStatistics.UNKNOWN;
    }

    @Override
    public CatalogTableStatistics getPartitionStatistics(
            ObjectPath objectPath, CatalogPartitionSpec catalogPartitionSpec)
            throws PartitionNotExistException, CatalogException {
        return CatalogTableStatistics.UNKNOWN;
    }

    @Override
    public CatalogColumnStatistics getPartitionColumnStatistics(
            ObjectPath objectPath, CatalogPartitionSpec catalogPartitionSpec)
            throws PartitionNotExistException, CatalogException {
        return CatalogColumnStatistics.UNKNOWN;
    }

    @Override
    public void alterTableStatistics(
            ObjectPath objectPath, CatalogTableStatistics catalogTableStatistics, boolean b)
            throws TableNotExistException, CatalogException {
        throw new UnsupportedOperationException();
    }

    @Override
    public void alterTableColumnStatistics(
            ObjectPath objectPath, CatalogColumnStatistics catalogColumnStatistics, boolean b)
            throws TableNotExistException, CatalogException, TablePartitionedException {
        throw new UnsupportedOperationException();
    }

    @Override
    public void alterPartitionStatistics(
            ObjectPath objectPath,
            CatalogPartitionSpec catalogPartitionSpec,
            CatalogTableStatistics catalogTableStatistics,
            boolean b)
            throws PartitionNotExistException, CatalogException {
        throw new UnsupportedOperationException();
    }

    @Override
    public void alterPartitionColumnStatistics(
            ObjectPath objectPath,
            CatalogPartitionSpec catalogPartitionSpec,
            CatalogColumnStatistics catalogColumnStatistics,
            boolean b)
            throws PartitionNotExistException, CatalogException {
        throw new UnsupportedOperationException();
    }

    protected TablePath toTablePath(ObjectPath objectPath) {
        return TablePath.of(objectPath.getDatabaseName(), objectPath.getObjectName());
    }

    private void mayInitLakeCatalogCatalog(Configuration tableOptions) {
        // TODO: Currently, a Fluss cluster only supports a single DataLake storage. However, in the
        //  future, it may support multiple DataLakes. The following code assumes that a single
        //  lakeCatalog is shared across multiple tables, which will no longer be valid in such
        //  cases and should be updated accordingly.
        if (lakeCatalog == null) {
            synchronized (this) {
                if (lakeCatalog == null) {
                    try {
                        Map<String, String> catalogProperties =
                                DataLakeUtils.extractLakeCatalogProperties(tableOptions);
                        lakeCatalog = new LakeCatalog(catalogName, catalogProperties, classLoader);
                    } catch (Exception e) {
                        throw new FlussRuntimeException("Failed to init paimon catalog.", e);
                    }
                }
            }
        }
    }
}<|MERGE_RESOLUTION|>--- conflicted
+++ resolved
@@ -34,7 +34,6 @@
 import com.alibaba.fluss.metadata.TablePath;
 import com.alibaba.fluss.utils.ExceptionUtils;
 import com.alibaba.fluss.utils.IOUtils;
-
 import org.apache.flink.table.api.DataTypes;
 import org.apache.flink.table.api.Schema;
 import org.apache.flink.table.catalog.Catalog;
@@ -67,7 +66,6 @@
 import org.apache.flink.table.factories.Factory;
 
 import javax.annotation.Nullable;
-
 import java.util.ArrayList;
 import java.util.Collections;
 import java.util.HashMap;
@@ -275,8 +273,10 @@
                                             objectPath.getDatabaseName(),
                                             tableName.split("\\" + LAKE_TABLE_SPLITTER)[0])));
                 }
-<<<<<<< HEAD
-                return getLakeTable(objectPath.getDatabaseName(), tableName);
+                return getLakeTable(
+                        objectPath.getDatabaseName(), tableName, tableInfo.getProperties());
+                // table name contains $changelog, means to read from changlog table which contains
+                // additional metadata columns
             } else if ((tableName.contains(CHANGELOG_TABLE_SPLITTER))) {
                 String baseTableName = tableName.split("\\" + CHANGELOG_TABLE_SPLITTER)[0];
                 TablePath baseTablePath = TablePath.of(objectPath.getDatabaseName(), baseTableName);
@@ -289,18 +289,18 @@
                 }
                 CatalogTable originalTable = FlinkConversions.toFlinkTable(tableInfo);
                 Schema originalSchema = originalTable.getUnresolvedSchema();
-                List<Schema.UnresolvedColumn> newColumns =
-                        new ArrayList<>(originalSchema.getColumns());
-                newColumns.add(
-                        new Schema.UnresolvedPhysicalColumn("_change_type", DataTypes.STRING()));
-                newColumns.add(
-                        new Schema.UnresolvedPhysicalColumn("_log_offset", DataTypes.BIGINT()));
-                newColumns.add(
-                        new Schema.UnresolvedPhysicalColumn(
-                                "_commit_timestamp", DataTypes.TIMESTAMP_WITH_LOCAL_TIME_ZONE()));
                 Schema changeLogSchema =
                         Schema.newBuilder()
-                                .fromColumns(newColumns)
+                                .column("_change_type", DataTypes.STRING())
+                                .withComment(
+                                        "+I: Insert, -U: Before the update, +U: After the update, -D: Delete")
+                                .column("_log_offset", DataTypes.BIGINT())
+                                .withComment("the offset of the log")
+                                .column(
+                                        "_commit_timestamp",
+                                        DataTypes.TIMESTAMP_WITH_LOCAL_TIME_ZONE())
+                                .withComment(
+                                        "the timestamp associated when the change was happended")
                                 .primaryKey(
                                         originalSchema
                                                 .getPrimaryKey()
@@ -319,10 +319,6 @@
                         .partitionKeys(originalTable.getPartitionKeys())
                         .build();
 
-=======
-                return getLakeTable(
-                        objectPath.getDatabaseName(), tableName, tableInfo.getProperties());
->>>>>>> 7ce19673
             } else {
                 tableInfo = admin.getTableInfo(tablePath).get();
             }
